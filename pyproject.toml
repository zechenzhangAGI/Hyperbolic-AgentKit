[tool.poetry]
name = "hyperbolic-agentkit-sample"
version = "0.1.0"
description = "A sample app that uses Hyperbolic AgentKit"
authors = ["Your Name <you@example.com>"]
readme = "README.md"
package-mode = false



[tool.poetry.dependencies]
python = "^3.12"
cdp-langchain = "^0.0.8"
cdp-agentkit-core = "^0.0.6"
langchain-core = "^0.3.15"
langchain-openai = "^0.2.6"
langgraph = "^0.2.45"
pydantic = "^2.9.2"
cdp-sdk = "^0.12.0"
twitter-langchain = "^0.0.6"
python-dotenv = "^1.0.0"
langchain-community = "^0.3.11"
langchain-experimental = "^0.3.3"
paramiko = "^3.4.0"
duckduckgo-search = "^6.4.1"
langchain-nomic = "^0.1.4"
beautifulsoup4 = "^4.12.3"
scikit-learn = "^1.6.0"
nomic = {extras = ["local"], version = "^3.3.4"}
tiktoken = "^0.8.0"
langchain-anthropic = "^0.3.0"
chromadb = "^0.6.2"
torch = "2.2"
sentence-transformers = "^3.3.1"
google-cloud-aiplatform = "^1.38.0"
vertexai = "^0.0.1"
numpy = "<2.0.0"
gradio = "^5.12.0"
<<<<<<< HEAD
pyaudio = "0.2.14"
elevenlabs = "1.50.3"
pydub = "0.25.1"
pymilvus = {extras = ["model"], version = "^2.4.0"}
datasets = "^3.2.0"
einops = "^0.8.0"
speechrecognition = "^3.14.1"
starlette = "^0.45.3"
uvicorn = "^0.34.0"

=======
pygithub = "^2.5.0"
>>>>>>> cb21c2cf


[tool.poetry.group.dev.dependencies]
pytest-playwright = "^0.6.2"
chromadb = "^0.6.2"
torch = "2.2"
sentence-transformers = "^3.3.1"
google-cloud-aiplatform = "^1.38.0"
vertexai = "^0.0.1"
numpy = "<2.0.0"
gradio = "^5.12.0"

[build-system]
requires = ["poetry-core"]
build-backend = "poetry.core.masonry.api"<|MERGE_RESOLUTION|>--- conflicted
+++ resolved
@@ -36,20 +36,11 @@
 vertexai = "^0.0.1"
 numpy = "<2.0.0"
 gradio = "^5.12.0"
-<<<<<<< HEAD
-pyaudio = "0.2.14"
-elevenlabs = "1.50.3"
-pydub = "0.25.1"
-pymilvus = {extras = ["model"], version = "^2.4.0"}
-datasets = "^3.2.0"
-einops = "^0.8.0"
+pygithub = "^2.5.0"
 speechrecognition = "^3.14.1"
 starlette = "^0.45.3"
 uvicorn = "^0.34.0"
 
-=======
-pygithub = "^2.5.0"
->>>>>>> cb21c2cf
 
 
 [tool.poetry.group.dev.dependencies]
